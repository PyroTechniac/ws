{
  "name": "@klasa/ws",
  "version": "0.0.13",
  "description": "WebSocket manager that handles spawning and maintaining a connection to the Discord gateway",
  "main": "dist/src/index.js",
  "scripts": {
    "prepublishOnly": "yarn build",
    "build": "tsc",
    "test": "ava --timeout=2m",
    "test:lint": "eslint --ext ts src test",
    "test:coverage": "npx nyc check-coverage --lines 0 --functions 0 --branches 0",
    "coverage": "npx nyc --require source-map-support/register npm test",
    "coverage:report": "npx nyc report --reporter=html",
    "lint": "eslint --fix --ext ts src test",
    "docs": "typedoc"
  },
  "keywords": [],
  "author": "dirigeants",
  "license": "MIT",
  "engines": {
    "node": ">=12.0.0"
  },
  "files": [
    "dist/src/"
  ],
  "devDependencies": {
    "@ava/typescript": "^1.1.1",
    "@klasa/dapi-types": "0.2.1",
    "@klasa/rest": "0.4.3",
    "@types/node": "^14.0.13",
    "@types/ws": "^7.2.5",
    "@typescript-eslint/eslint-plugin": "^2.34.0",
    "@typescript-eslint/parser": "^2.34.0",
    "ava": "^3.8.2",
    "eslint": "^6.8.0",
    "eslint-config-klasa": "github:dirigeants/klasa-lint",
    "nock": "^12.0.3",
    "nyc": "^15.1.0",
    "pako": "^1.0.11",
    "source-map-support": "^0.5.16",
    "typedoc": "^0.17.7",
    "typescript": "^3.9.5"
  },
  "repository": {
    "type": "git",
    "url": "https://github.com/dirigeants/ws"
  },
  "ava": {
    "files": [
      "test/**/*.ts",
      "!test/lib"
    ],
    "typescript": {
      "extensions": [
        "ts"
      ],
      "rewritePaths": {
        "test/": "dist/test/"
      }
    }
  },
  "dependencies": {
    "@klasa/async-queue": "^0.0.1",
    "@klasa/bitfield": "^0.0.3",
    "@klasa/cache": "^0.0.3",
    "@klasa/utils": "^0.0.8",
    "ws": "^7.3.0"
  },
  "peerDependencies": {
    "@klasa/rest": "^0.4.2"
  },
  "optionalDependencies": {
    "bufferutil": "^4.0.1",
    "utf-8-validate": "^5.0.2",
<<<<<<< HEAD
    "zlib-sync": "github:vladfrangu/zlib-sync#4ac536289d4d5e237f0caf11a3429a265767cdb5"
=======
    "zlib-sync": "^0.1.7"
>>>>>>> 5f3557c3
  }
}<|MERGE_RESOLUTION|>--- conflicted
+++ resolved
@@ -72,10 +72,6 @@
   "optionalDependencies": {
     "bufferutil": "^4.0.1",
     "utf-8-validate": "^5.0.2",
-<<<<<<< HEAD
-    "zlib-sync": "github:vladfrangu/zlib-sync#4ac536289d4d5e237f0caf11a3429a265767cdb5"
-=======
     "zlib-sync": "^0.1.7"
->>>>>>> 5f3557c3
   }
 }